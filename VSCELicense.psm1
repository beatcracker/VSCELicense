--- conflicted
+++ resolved
@@ -1,15 +1,9 @@
 #region Constants
 
 New-Variable -Name VSCELicenseMap -Value @{
-<<<<<<< HEAD
-    'VS2015' = 'Licenses\4D8CFBCB-2F6A-4AD2-BABF-10E28F6F2C8F\07078'
-    'VS2017' = 'Licenses\5C505A59-E312-4B89-9508-E162F8150517\08878'
-    'VS2019' = 'Licenses\41717607-F34E-432C-A138-A3CFD7E25CDA\09278'
-=======
     '2015' = 'Licenses\4D8CFBCB-2F6A-4AD2-BABF-10E28F6F2C8F\07078'
     '2017' = 'Licenses\5C505A59-E312-4B89-9508-E162F8150517\08878'
     '2019' = 'Licenses\41717607-F34E-432C-A138-A3CFD7E25CDA\09278'
->>>>>>> 4e3d6f4f
 } -Option Constant
 
 #endregion
@@ -121,26 +115,17 @@
             $HKCR.Dispose()
         }
 
-<<<<<<< HEAD
-        if (-not $LicenseKey.ValueCount) {
-            throw "Registry key not found: HKEY_CLASSES_ROOT\$SubKey"
-        }
-
-        $LicenseKey
-=======
+
         if ($null -ne $LicenseKey) {
             $LicenseKey
         }
->>>>>>> 4e3d6f4f
+
     }
 }
 
 #endregion
 
-<<<<<<< HEAD
-=======
-
->>>>>>> 4e3d6f4f
+
 #region External functions
 
 <#
@@ -148,12 +133,6 @@
     Get Visual Studio Community Edition license expiration date
 
 .Parameter Version
-<<<<<<< HEAD
-    String. One of the suported Visual Studio Community Edition versions. Default is VS2017.
-
-.Example
-    Get-VSCELicenseExpirationDate -Version VS2017
-=======
     String array. One ore more of the supported Visual Studio Community Edition versions.
     Default: '2015', '2017', '2019'
 
@@ -166,35 +145,10 @@
     Get-VSCELicenseExpirationDate -Version 2017
 
     Get expiration date for Visual Studio 2017.
->>>>>>> 4e3d6f4f
 #>
 function Get-VSCELicenseExpirationDate {
     [CmdletBinding()]
     Param (
-<<<<<<< HEAD
-        [ValidateSet('VS2015', 'VS2017', 'VS2019')]
-        [string]$Version = 'VS2017'
-    )
-
-    End {
-        $LicenseKey = Open-HKCRSubKey -SubKey $VSCELicenseMap.$Version
-
-        try {
-            $LicenseBlob = [System.Security.Cryptography.ProtectedData]::Unprotect(
-                $LicenseKey.GetValue($null),
-                $null,
-                [System.Security.Cryptography.DataProtectionScope]::LocalMachine
-            )
-        }
-        catch {
-            throw $_
-        }
-        finally {
-            $LicenseKey.Dispose()
-        }
-
-        ConvertFrom-BinaryDate $LicenseBlob[-16..-11] -ErrorAction Stop
-=======
         [ValidateSet('2015', '2017', '2019')]
         [string[]]$Version = @('2015', '2017', '2019')
     )
@@ -223,7 +177,6 @@
                 }
             }
         }
->>>>>>> 4e3d6f4f
     }
 }
 
@@ -238,38 +191,13 @@
     This is max allowed number of days, otherwise your license will be deemed invalid.
 
 .Parameter Version
-<<<<<<< HEAD
-    String. One of the suported Visual Studio Community Edition versions. Default is VS2017.
-=======
     String array. One ore more of the supported Visual Studio Community Edition versions.
     Default: '2015', '2017', '2019'
->>>>>>> 4e3d6f4f
 
 .Parameter AddDays
     Int. Number of days to add. 31 is max allowed and default.
 
 .Example
-<<<<<<< HEAD
-    Set-VSCELicenseExpirationDate -Version VS2017
-
-    Set license expiration date to current date + 31 day (Visual Studio 2017)
-
-.Example
-    Set-VSCELicenseExpirationDate -Version VS2019
-
-    Set license expiration date to current date + 31 day  (Visual Studio 2019)
-
-.Example
-    Set-VSCELicenseExpirationDate -Version VS2019 -AddDays 10
-
-    Set license expiration date to current date + 10 days
-
-.Example
-    Set-VSCELicenseExpirationDate -Version VS2019 -AddDays 0
-
-    Set license expiration date to current date.
-    This will immediately expire your license and you wouldn't be able to use Visual Studio.
-=======
     Set-VSCELicenseExpirationDate
 
     Set license expiration date to current date + 31 day for all supported versions of Visual Studio.
@@ -289,59 +217,17 @@
 
     Set license expiration date to current date for Visual Studio 2019 only.
     This will immediately expire your license and you wouldn't be able to use Visual Studio 2019.
->>>>>>> 4e3d6f4f
 #>
 function Set-VSCELicenseExpirationDate {
     [CmdletBinding()]
     Param (
-<<<<<<< HEAD
-        [ValidateSet('VS2015', 'VS2017', 'VS2019')]
-        [string]$Version = 'VS2017',
-=======
         [ValidateSet('2015', '2017', '2019')]
         [string[]]$Version = @('2015', '2017', '2019'),
->>>>>>> 4e3d6f4f
-
         [ValidateRange(0, 31)]
         [int]$AddDays = 31
     )
 
     End {
-<<<<<<< HEAD
-        $LicenseKey = Open-HKCRSubKey -SubKey $VSCELicenseMap.$Version -ReadWrite
-
-        try {
-            $LicenseBlob = [System.Security.Cryptography.ProtectedData]::Unprotect(
-                $LicenseKey.GetValue($null),
-                $null,
-                [System.Security.Cryptography.DataProtectionScope]::LocalMachine
-            )
-
-            $NewExpirationDate = [datetime]::Today.AddDays($AddDays)
-
-            $LicenseKey.SetValue(
-                $null,
-                [System.Security.Cryptography.ProtectedData]::Protect(
-                    @(
-                        $LicenseBlob[ - $LicenseBlob.Count..-17]
-                        $NewExpirationDate | ConvertTo-BinaryDate -ErrorAction Stop
-                        $LicenseBlob[-10..-1]
-                    ),
-                    $null,
-                    [System.Security.Cryptography.DataProtectionScope]::LocalMachine
-                ),
-                [Microsoft.Win32.RegistryValueKind]::Binary
-            )
-        }
-        catch {
-            throw $_
-        }
-        finally {
-            $LicenseKey.Dispose()
-        }
-
-        $NewExpirationDate
-=======
         foreach ($v in $Version) {
             if ($LicenseKey = Open-HKCRSubKey -SubKey $VSCELicenseMap.$v -ReadWrite) {
 
@@ -381,18 +267,12 @@
                 }
             }
         }
->>>>>>> 4e3d6f4f
     }
 }
 
 #endregion
 
-<<<<<<< HEAD
-#region Startup
-=======
-
 #region Init
->>>>>>> 4e3d6f4f
 
 if (-not ([System.Management.Automation.PSTypeName]'System.Security.Cryptography.ProtectedData').Type) {
     $ModulePath = $Script:MyInvocation.MyCommand.Path
