#region Constants

New-Variable -Name VSCELicenseMap -Value @{
    '2015' = 'Licenses\4D8CFBCB-2F6A-4AD2-BABF-10E28F6F2C8F\07078'
    '2017' = 'Licenses\5C505A59-E312-4B89-9508-E162F8150517\08878'
    '2019' = 'Licenses\41717607-F34E-432C-A138-A3CFD7E25CDA\09278'
    # TODO: Preview version, replace with Release
<<<<<<< HEAD
    '2022' = 'Licenses\10D17DBA-761D-4CD8-A627-984E75A58700\09460'
=======
    '2022' = 'Licenses\10D17DBA-761D-4CD8-A627-984E75A58700\09478'
>>>>>>> e2e5e55d
} -Option Constant

#endregion


#region Internal functions

<#
.Synopsis
    Test if PowerShell is running as elevated process
#>
function Test-Elevation {
    [bool](
        (
            [System.Security.Principal.WindowsIdentity]::GetCurrent()
        ).Groups -contains 'S-1-5-32-544'
    )
}


<#
.Synopsis
    Converts VS CE binary date format to [datetime]
#>
function ConvertFrom-BinaryDate {
    [CmdletBinding()]
    Param (
        [Parameter(Mandatory = $true)]
        [ValidateCount(6, 6)]
        [uint16[]]$InputObject
    )

    End {
        Get-Date -Year (
            [System.BitConverter]::ToInt16(
                $InputObject[0..1],
                0
            )
        ) -Month (
            [System.BitConverter]::ToInt16(
                $InputObject[2..3],
                0
            )
        ) -Day (
            [System.BitConverter]::ToInt16(
                $InputObject[4..6],
                0
            )
        ) -Hour 0 -Minute 0 -Second 0
    }
}


<#
.Synopsis
    Convert [datetime] to VS CE binary date format
#>
function ConvertTo-BinaryDate {
    [CmdletBinding()]
    Param (
        [Parameter(Mandatory = $true, ValueFromPipeline = $true)]
        [datetime]$Date
    )

    Process {
        $Date.Year, $Date.Month, $Date.Day | ForEach-Object {
            [System.BitConverter]::GetBytes([uint16]$_)
        }
    }
}


<#
.Synopsis
    Open registry subkey in HKCR for read(write) access
#>
Function Open-HKCRSubKey {
    [CmdletBinding()]
    Param (
        [Parameter(Mandatory = $true, ValueFromPipeline = $true)]
        [ValidateNotNullOrEmpty()]
        [string]$SubKey,

        [switch]$ReadWrite
    )

    Begin {
        if ($ReadWrite -and -not (Test-Elevation)) {
            throw 'This action requires elevated permissions. Run PowerShell as Administrator.'
        }
    }

    Process {
        try {
            $HKCR = [Microsoft.Win32.RegistryKey]::OpenBaseKey(
                [Microsoft.Win32.RegistryHive]::ClassesRoot,
                [Microsoft.Win32.RegistryView]::Default
            )

            $LicenseKey = $HKCR.OpenSubKey(
                $SubKey,
                $ReadWrite
            )
        }
        catch {
            throw $_
        }
        finally {
            $HKCR.Dispose()
        }

        if ($null -ne $LicenseKey) {
            $LicenseKey
        }
    }
}

#endregion


#region External functions

<#
.Synopsis
    Get Visual Studio Community Edition license expiration date

.Parameter Version
    String array. One ore more of the supported Visual Studio Community Edition versions.
    Default: '2015', '2017', '2019', '2022'

.Example
    Get-VSCELicenseExpirationDate -Version 2017

    Get expiration date for all supported versions of Visual Studio.

.Example
    Get-VSCELicenseExpirationDate -Version 2017

    Get expiration date for Visual Studio 2017.
#>
function Get-VSCELicenseExpirationDate {
    [CmdletBinding()]
    Param (
        [ValidateSet('2015', '2017', '2019', '2022')]
        [string[]]$Version = @('2015', '2017', '2019', '2022')
    )

    End {
        foreach ($v in $Version) {
            if ($LicenseKey = Open-HKCRSubKey -SubKey $VSCELicenseMap.$v) {

                try {
                    $LicenseBlob = [System.Security.Cryptography.ProtectedData]::Unprotect(
                        $LicenseKey.GetValue($null),
                        $null,
                        [System.Security.Cryptography.DataProtectionScope]::LocalMachine
                    )
                }
                catch {
                    throw $_
                }
                finally {
                    $LicenseKey.Dispose()
                }

                [PSCustomObject]@{
                    Version        = $v
                    ExpirationDate = ConvertFrom-BinaryDate $LicenseBlob[-16..-11] -ErrorAction Stop
                }
            }
        }
    }
}


<#
.Synopsis
    Set Visual Studio Community Edition license expiration date

.Description
    Set Visual Studio Community Edition license expiration date.
    Will add 31 day from current date by default.
    This is max allowed number of days, otherwise your license will be deemed invalid.

.Parameter Version
    String array. One ore more of the supported Visual Studio Community Edition versions.
    Default: '2015', '2017', '2019', '2022'

.Parameter AddDays
    Int. Number of days to add. 31 is max allowed and default.

.Example
    Set-VSCELicenseExpirationDate

    Set license expiration date to current date + 31 day for all supported versions of Visual Studio.

.Example
    Set-VSCELicenseExpirationDate -Version 2019

    Set license expiration date to current date + 31 day for Visual Studio 2019 only.

.Example
    Set-VSCELicenseExpirationDate -AddDays 10

    Set license expiration date to current date + 10 days for all supported versions of Visual Studio.

.Example
    Set-VSCELicenseExpirationDate -Version 2019 -AddDays 0

    Set license expiration date to current date for Visual Studio 2019 only.
    This will immediately expire your license and you wouldn't be able to use Visual Studio 2019.
#>
function Set-VSCELicenseExpirationDate {
    [CmdletBinding()]
    Param (
        [ValidateSet('2015', '2017', '2019', '2022')]
        [string[]]$Version = @('2015', '2017', '2019', '2022'),

        [ValidateRange(0, 31)]
        [int]$AddDays = 31
    )

    End {
        foreach ($v in $Version) {
            if ($LicenseKey = Open-HKCRSubKey -SubKey $VSCELicenseMap.$v -ReadWrite) {

                try {
                    $LicenseBlob = [System.Security.Cryptography.ProtectedData]::Unprotect(
                        $LicenseKey.GetValue($null),
                        $null,
                        [System.Security.Cryptography.DataProtectionScope]::LocalMachine
                    )

                    $NewExpirationDate = [datetime]::Today.AddDays($AddDays)

                    $LicenseKey.SetValue(
                        $null,
                        [System.Security.Cryptography.ProtectedData]::Protect(
                            @(
                                $LicenseBlob[ - $LicenseBlob.Count..-17]
                                $NewExpirationDate | ConvertTo-BinaryDate -ErrorAction Stop
                                $LicenseBlob[-10..-1]
                            ),
                            $null,
                            [System.Security.Cryptography.DataProtectionScope]::LocalMachine
                        ),
                        [Microsoft.Win32.RegistryValueKind]::Binary
                    )
                }
                catch {
                    throw $_
                }
                finally {
                    $LicenseKey.Dispose()
                }

                [PSCustomObject]@{
                    Version        = $v
                    ExpirationDate = $NewExpirationDate
                }
            }
        }
    }
}

#endregion


#region Init

if (-not ([System.Management.Automation.PSTypeName]'System.Security.Cryptography.ProtectedData').Type) {
    $ModulePath = $Script:MyInvocation.MyCommand.Path
    $ModuleFolder = [System.IO.Path]::GetDirectoryName($ModulePath)
    $ModuleManifest = Join-Path $ModuleFolder ([System.IO.Path]::GetFileNameWithoutExtension($ModulePath) + '.psd1')

    @(
        "Loading 'System.Security' assembly."
        'To avoid this message, import module using manifest or folder name w/o trailing slash:'
        "Import-Module -Name '$ModuleManifest'"
        "Import-Module -Name '$ModuleFolder'"
    ) -join [System.Environment]::NewLine | Write-Warning

    Add-Type -AssemblyName 'System.Security' -ErrorAction Stop
}

#endregion<|MERGE_RESOLUTION|>--- conflicted
+++ resolved
@@ -4,12 +4,7 @@
     '2015' = 'Licenses\4D8CFBCB-2F6A-4AD2-BABF-10E28F6F2C8F\07078'
     '2017' = 'Licenses\5C505A59-E312-4B89-9508-E162F8150517\08878'
     '2019' = 'Licenses\41717607-F34E-432C-A138-A3CFD7E25CDA\09278'
-    # TODO: Preview version, replace with Release
-<<<<<<< HEAD
     '2022' = 'Licenses\10D17DBA-761D-4CD8-A627-984E75A58700\09460'
-=======
-    '2022' = 'Licenses\10D17DBA-761D-4CD8-A627-984E75A58700\09478'
->>>>>>> e2e5e55d
 } -Option Constant
 
 #endregion
